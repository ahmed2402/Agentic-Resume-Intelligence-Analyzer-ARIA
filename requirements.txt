# --- Core utilities ---
python-dotenv
pandas
numpy
tiktoken
nltk

# --- Visualization ---
matplotlib
plotly

# --- Text Extraction & Preprocessing ---
pdfminer.six
pypdf
scikit-learn

# --- Embeddings & NLP Models ---
sentence-transformers
faiss-cpu
rank_bm25
jq

# --- LLM & RAG Frameworks ---
langchain
langchain-community
langchain-core
langchain-groq
langchain_huggingface
langchain-classic
langgraph

# --- Web UI ---
streamlit

# --- PDF Generation ---
fpdf2
reportlab


librosa
SpeechRecognition
textblob
<<<<<<< HEAD


prefect
=======
soundfile
# st-audiorec  (the most popular open-source browser mic recorder for Streamlit is actually called streamlit-audiorec, not st-audiorec.)
streamlit-audiorec

>>>>>>> 8a298519
<|MERGE_RESOLUTION|>--- conflicted
+++ resolved
@@ -40,13 +40,7 @@
 librosa
 SpeechRecognition
 textblob
-<<<<<<< HEAD
-
-
-prefect
-=======
 soundfile
 # st-audiorec  (the most popular open-source browser mic recorder for Streamlit is actually called streamlit-audiorec, not st-audiorec.)
 streamlit-audiorec
-
->>>>>>> 8a298519
+prefect